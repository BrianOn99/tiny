--- conflicted
+++ resolved
@@ -241,12 +241,9 @@
 
 - `/clear`: Clears tab contents
 
-<<<<<<< HEAD
 - `/ignore`: Ignore `join/quit` messages in a channel. When enabled channel
   will have `|i` added to the end to show that it is enabled.
-=======
 - `/switch <string>`: Switch to the first tab which has the given string in the name.
->>>>>>> 3fa593c1
 
 ## Development
 
